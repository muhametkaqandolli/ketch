package chart

import (
	"encoding/json"
	"errors"
	"fmt"
<<<<<<< HEAD
	"io/ioutil"
=======
>>>>>>> 022d37ac
	"os"
	"regexp"
	"sort"
	"strings"

	ketchv1 "github.com/shipa-corp/ketch/internal/api/v1beta1"
)

var (
	ErrEmptyProcfile  = errors.New("procfile should contain at least one process name with a command")
	ErrProcfileExists = errors.New("a Procfile already exists")

	processNameRegex = regexp.MustCompile(`^([A-Za-z0-9_-]+)$`)
)

// Procfile represents a parsed Procfile.
type Procfile struct {
	Processes           map[string][]string
	RoutableProcessName string
}

func (p *Procfile) IsRoutable(processName string) bool {
	return p.RoutableProcessName == processName
}

func (p *Procfile) SortedNames() []string {
	names := make([]string, 0, len(p.Processes))
	for name := range p.Processes {
		names = append(names, name)
	}
	sort.Strings(names)
	return names
}

type packMetadata struct {
	Processes []packProcess `json:"processes"`
}

// contains other fields like command, but only the name (type) is needed
type packProcess struct {
	Type string `json:"type"`
}

// CreateProcfile creates a Procfile instance from pack build metadata found under the
// `io.buildpacks.build.metadata` label. This function should only be called for images
// build using pack
func CreateProcfile(buildMetadata string) (*Procfile, error) {
	var meta packMetadata
	if err := json.Unmarshal([]byte(buildMetadata), &meta); err != nil {
		return nil, err
	}
	processes := make(map[string][]string, len(meta.Processes))
	var names []string
	for _, process := range meta.Processes {
		if p := processNameRegex.FindStringSubmatch(process.Type); p != nil {
			name := p[1]

			// inside the docker image created by pack, executables specified as the names
			// in the procfile will be added to /cnb/process. These executables run the commands
			// specified in the procfile. Trying to run the commands as they are in the Procfile
			// will result in an executable file not found in $PATH: unknown error
			processes[name] = []string{strings.TrimSpace(name)}
			names = append(names, name)
		}
	}
	if len(names) == 0 {
		return nil, ErrEmptyProcfile
	}
	return &Procfile{
		Processes:           processes,
		RoutableProcessName: routableProcess(names),
	}, nil
}

// ProcfileFromProcesses construct a Procfile instance from a list of ProcessSpec and returns it.
func ProcfileFromProcesses(processes []ketchv1.ProcessSpec) (*Procfile, error) {
	if len(processes) == 0 {
		return nil, ErrEmptyProcfile
	}
	procfile := Procfile{
		Processes: make(map[string][]string, len(processes)),
	}
	var names []string
	for _, spec := range processes {
		procfile.Processes[spec.Name] = spec.Cmd
		names = append(names, spec.Name)
	}
	procfile.RoutableProcessName = routableProcess(names)
	return &procfile, nil
}

func routableProcess(names []string) string {
	for _, name := range names {
		if name == DefaultRoutableProcessName {
			return DefaultRoutableProcessName
		}
	}
	sort.Strings(names)
	return names[0]
}

func WriteProcfile(processes []ketchv1.ProcessSpec, dest string) error {
	f, err := os.Create(dest)
	if err != nil {
		return err
	}
	defer f.Close()
	for _, process := range processes {
		_, err = fmt.Fprintf(f, "%s: %s\n", process.Name, strings.Join(process.Cmd, " "))
		if err != nil {
			return err
		}
	}
	return nil
<<<<<<< HEAD
=======
}

func AssertProcfileNotExist() error {
	_, err := os.Lstat("Procfile")
	if os.IsNotExist(err) {
		return nil
	}
	return ErrProcfileExists
>>>>>>> 022d37ac
}<|MERGE_RESOLUTION|>--- conflicted
+++ resolved
@@ -4,10 +4,6 @@
 	"encoding/json"
 	"errors"
 	"fmt"
-<<<<<<< HEAD
-	"io/ioutil"
-=======
->>>>>>> 022d37ac
 	"os"
 	"regexp"
 	"sort"
@@ -122,8 +118,6 @@
 		}
 	}
 	return nil
-<<<<<<< HEAD
-=======
 }
 
 func AssertProcfileNotExist() error {
@@ -132,5 +126,4 @@
 		return nil
 	}
 	return ErrProcfileExists
->>>>>>> 022d37ac
 }