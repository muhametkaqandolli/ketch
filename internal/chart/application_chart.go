--- conflicted
+++ resolved
@@ -70,12 +70,8 @@
 	// For example, "spec.rules" of an Ingress object must contain at least one rule.
 	IsAccessible bool   `json:"isAccessible"`
 	Group        string `json:"group"`
-<<<<<<< HEAD
 	Secret       string `json:"secret"`
-=======
-
-	Service *gatewayService
->>>>>>> f3c34d95
+	Service      *gatewayService
 }
 
 type deployment struct {
