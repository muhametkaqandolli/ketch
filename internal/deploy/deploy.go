// Package deploy is purposed to deploy an app.  This concern encompasses creating the app CRD if it doesn't exist,
// possibly creating the app image from source code, and then creating a deployment that will the image in a k8s cluster.
package deploy

import (
	"context"
	"fmt"
	"path"
	"time"

	registryv1 "github.com/google/go-containerregistry/pkg/v1"
	apierrors "k8s.io/apimachinery/pkg/api/errors"
	metav1 "k8s.io/apimachinery/pkg/apis/meta/v1"
	"k8s.io/apimachinery/pkg/runtime"
	"k8s.io/apimachinery/pkg/types"
	"k8s.io/client-go/util/retry"
	"sigs.k8s.io/controller-runtime/pkg/client"

	ketchv1 "github.com/shipa-corp/ketch/internal/api/v1beta1"
	"github.com/shipa-corp/ketch/internal/build"
	"github.com/shipa-corp/ketch/internal/chart"
	"github.com/shipa-corp/ketch/internal/errors"
)

const (
	defaultTrafficWeight = 100
	minimumSteps         = 2
	maximumSteps         = 100
	defaultProcFile      = "Procfile"
)

// Client represents go sdk k8s client operations that we need.
type Client interface {
	Get(ctx context.Context, key client.ObjectKey, obj runtime.Object) error
	Create(ctx context.Context, obj runtime.Object, opts ...client.CreateOption) error
	Update(ctx context.Context, obj runtime.Object, opts ...client.UpdateOption) error
}

type SourceBuilderFn func(context.Context, *build.CreateImageFromSourceRequest, ...build.Option) error

// Runner is concerned with managing and running the deployment.
type Runner struct {
	params *ChangeSet
}

// New creates a Runner which will execute the deployment.
func New(params *ChangeSet) *Runner {
	var r Runner
	r.params = params
	return &r
}

// Run executes the deployment. This includes creating the application CRD if it doesn't already exist, possibly building
// source code and creating an image and creating and applying a deployment CRD to the cluster.
func (r Runner) Run(ctx context.Context, svc *Services) error {
	app, err := getUpdatedApp(ctx, svc.Client, r.params)
	if err != nil {
		return err
	}

	if r.params.sourcePath != nil {
		return deployFromSource(ctx, svc, app, r.params)
	}

	return deployFromImage(ctx, svc, app, r.params)
}

type appUpdater func(ctx context.Context, app *ketchv1.App, changed bool) error

func getAppWithUpdater(ctx context.Context, client Client, cs *ChangeSet) (*ketchv1.App, appUpdater, error) {
	var app ketchv1.App
	err := client.Get(ctx, types.NamespacedName{Name: cs.appName}, &app)
	if apierrors.IsNotFound(err) {
		if err = validateCreateApp(ctx, client, cs.appName, cs); err != nil {
			return nil, nil, err
		}
		generateDefaultCName := true
		var cname ketchv1.CnameList
		if cs.cname != nil {
			generateDefaultCName = false
			cname = *cs.cname
		}

		return &app, func(ctx context.Context, app *ketchv1.App, _ bool) error {
			app.ObjectMeta.Name = cs.appName
			app.Spec.Deployments = []ketchv1.AppDeploymentSpec{}
			app.Spec.Ingress = ketchv1.IngressSpec{
				GenerateDefaultCname: generateDefaultCName,
				Cnames:               cname,
			}
			return client.Create(ctx, app)
		}, nil
	}
	if err != nil {
		return nil, nil, err
	}

	return &app, func(ctx context.Context, app *ketchv1.App, changed bool) error {
		if !changed {
			return nil
		}
		return client.Update(ctx, app)
	}, nil

}

func getUpdatedApp(ctx context.Context, client Client, cs *ChangeSet) (*ketchv1.App, error) {
	var app *ketchv1.App
	err := retry.RetryOnConflict(retry.DefaultRetry, func() error {
		var changed bool
		a, updater, err := getAppWithUpdater(ctx, client, cs)
		if err != nil {
			return err
		}
		app = a

		if cs.sourcePath != nil {
			if err := validateSourceDeploy(cs); err != nil {
				return err
			}
			builder := cs.getBuilder(app.Spec)
			if builder != app.Spec.Builder {
				app.Spec.Builder = builder
				changed = true
			}
			buildPacks, err := cs.getBuildPacks()
			if err := assign(err, func() error {
				app.Spec.BuildPacks = buildPacks
				changed = true
				return nil
			}); err != nil {
				return err
			}
		}
		if err := validateDeploy(cs, app); err != nil {
			return err
		}

		framework, err := cs.getFramework(ctx, client)
		if err := assign(err, func() error {
			if app.Spec.Framework != "" && framework != app.Spec.Framework {
				return fmt.Errorf("can't change framework once app has been created")
			}
			app.Spec.Framework = framework
			changed = true
			return nil
		}); err != nil {
			return err
		}

		desc, err := cs.getDescription()
		if err := assign(err, func() error {
			app.Spec.Description = desc
			changed = true
			return nil
		}); err != nil {
			return err
		}

		envs, err := cs.getEnvironments()
		if err := assign(err, func() error {
			app.Spec.Env = envs
			changed = true
			return nil
		}); err != nil {
			return err
		}

		secret, err := cs.getDockerRegistrySecret()
		if err := assign(err, func() error {
			app.Spec.DockerRegistry.SecretName = secret
			changed = true
			return nil
		}); err != nil {
			return err
		}

		return updater(ctx, app, changed)
	})
	return app, err
}

func deployFromSource(ctx context.Context, svc *Services, app *ketchv1.App, params *ChangeSet) error {
	ketchYaml, err := params.getKetchYaml()
	if err != nil {
		return err
	}

	var framework ketchv1.Framework
	if err := svc.Client.Get(ctx, types.NamespacedName{Name: app.Spec.Framework}, &framework); err != nil {
		return errors.Wrap(err, "failed to get framework %s", app.Spec.Framework)
	}

	image, _ := params.getImage()
	sourcePath, _ := params.getSourceDirectory()
	sourceProcFilePath := path.Join(sourcePath, defaultProcFile)

	if err := svc.Builder(
		ctx,
		&build.CreateImageFromSourceRequest{
			Image:      image,
			AppName:    params.appName,
			Builder:    app.Spec.Builder,
			BuildPacks: app.Spec.BuildPacks,
		},
		build.WithWorkingDirectory(sourcePath),
	); err != nil {
		return err
	}

	imageRequest := ImageConfigRequest{
		imageName:       image,
		secretName:      app.Spec.DockerRegistry.SecretName,
		secretNamespace: framework.Spec.NamespaceName,
		client:          svc.KubeClient,
	}
	imgConfig, err := svc.GetImageConfig(ctx, imageRequest)
	if err != nil {
		return err
	}

	procfile, err := makeProcfile(nil, sourceProcFilePath)
	if err != nil {
		return err
	}

	var updateRequest updateAppCRDRequest

	updateRequest.image = image
	steps, _ := params.getSteps()
	updateRequest.steps = steps
	stepWeight, _ := params.getStepWeight()
	updateRequest.stepWeight = stepWeight
	updateRequest.ketchYaml = ketchYaml
	updateRequest.configFile = imgConfig
	updateRequest.procFile = procfile
	interval, _ := params.getStepInterval()
	updateRequest.stepTimeInterval = interval
	updateRequest.nextScheduledTime = time.Now().Add(interval)
	updateRequest.started = time.Now()

	if app, err = updateAppCRD(ctx, svc, params.appName, updateRequest); err != nil {
		return errors.Wrap(err, "deploy from source failed")
	}

	wait, _ := params.getWait()
	if wait {
		timeout, _ := params.getTimeout()
		return svc.Wait(ctx, svc, app, timeout)
	}

	return nil
}

func deployFromImage(ctx context.Context, svc *Services, app *ketchv1.App, params *ChangeSet) error {
	ketchYaml, err := params.getKetchYaml()
	if err != nil {
		return err
	}

	var framework ketchv1.Framework
	if err := svc.Client.Get(ctx, types.NamespacedName{Name: app.Spec.Framework}, &framework); err != nil {
		return errors.Wrap(err, "failed to get framework %q", app.Spec.Framework)
	}

	image, _ := params.getImage()

	imageRequest := ImageConfigRequest{
		imageName:       image,
		secretName:      app.Spec.DockerRegistry.SecretName,
		secretNamespace: framework.Spec.NamespaceName,
		client:          svc.KubeClient,
	}
	imgConfig, err := svc.GetImageConfig(ctx, imageRequest)
	if err != nil {
		return err
	}

	procfile, err := makeProcfile(imgConfig, "")
	if err != nil {
		return err
	}

	var updateRequest updateAppCRDRequest
	updateRequest.image = image
	steps, _ := params.getSteps()
	updateRequest.steps = steps
	stepWeight, _ := params.getStepWeight()
	updateRequest.stepWeight = stepWeight
	updateRequest.procFile = procfile
	updateRequest.ketchYaml = ketchYaml
	updateRequest.configFile = imgConfig
	interval, _ := params.getStepInterval()
	updateRequest.stepTimeInterval = interval
	updateRequest.nextScheduledTime = time.Now().Add(interval)
	updateRequest.started = time.Now()

	if app, err = updateAppCRD(ctx, svc, params.appName, updateRequest); err != nil {
		return errors.Wrap(err, "deploy from image failed")
	}

	wait, _ := params.getWait()
	if wait {
		timeout, _ := params.getTimeout()
		return svc.Wait(ctx, svc, app, timeout)
	}

	return nil
}

<<<<<<< HEAD
func makeProcfile(cfg *registryv1.ConfigFile, params *ChangeSet) (*chart.Procfile, error) {
	// processes defined in spec yaml
	if params.processes != nil {
		return chart.ProcfileFromProcesses(*params.processes)
	}
	procFileName, err := params.getProcfileName()
	if !isMissing(err) {
		return chart.NewProcfile(procFileName)
	}
=======
func makeProcfile(cfg *registryv1.ConfigFile, procFileName string) (*chart.Procfile, error) {
	if procFileName != "" {
		// validating of path handled by validateSourceDeploy function
		return chart.NewProcfile(procFileName)
	}

	// no procfile (not building from source)
>>>>>>> 7b548035
	cmds := append(cfg.Config.Entrypoint, cfg.Config.Cmd...)
	if len(cmds) == 0 {
		return nil, fmt.Errorf("can't use image, no entrypoint or commands")
	}
	return &chart.Procfile{
		Processes: map[string][]string{
			chart.DefaultRoutableProcessName: cmds,
		},
		RoutableProcessName: chart.DefaultRoutableProcessName,
	}, nil
}

type updateAppCRDRequest struct {
	image             string
	steps             int
	stepWeight        uint8
	procFile          *chart.Procfile
	ketchYaml         *ketchv1.KetchYamlData
	configFile        *registryv1.ConfigFile
	nextScheduledTime time.Time
	started           time.Time
	stepTimeInterval  time.Duration
}

func updateAppCRD(ctx context.Context, svc *Services, appName string, args updateAppCRDRequest) (*ketchv1.App, error) {
	var updated ketchv1.App
	err := retry.RetryOnConflict(retry.DefaultRetry, func() error {
		if err := svc.Client.Get(ctx, types.NamespacedName{Name: appName}, &updated); err != nil {
			return errors.Wrap(err, "could not get app to deploy %q", appName)
		}

		processes := make([]ketchv1.ProcessSpec, 0, len(args.procFile.Processes))
		for _, processName := range args.procFile.SortedNames() {
			cmd := args.procFile.Processes[processName]
			processes = append(processes, ketchv1.ProcessSpec{
				Name: processName,
				Cmd:  cmd,
			})
		}
		exposedPorts := make([]ketchv1.ExposedPort, 0, len(args.configFile.Config.ExposedPorts))
		for port := range args.configFile.Config.ExposedPorts {
			exposedPort, err := ketchv1.NewExposedPort(port)
			if err != nil {
				// Shouldn't happen
				return err
			}
			exposedPorts = append(exposedPorts, *exposedPort)
		}

		// default deployment spec for an app
		deploymentSpec := ketchv1.AppDeploymentSpec{
			Image:     args.image,
			Version:   ketchv1.DeploymentVersion(updated.Spec.DeploymentsCount + 1),
			Processes: processes,
			KetchYaml: args.ketchYaml,
			RoutingSettings: ketchv1.RoutingSettings{
				Weight: defaultTrafficWeight,
			},
			ExposedPorts: exposedPorts,
		}

		if args.steps > 1 {
			nextScheduledTime := metav1.NewTime(args.nextScheduledTime)
			started := metav1.NewTime(args.started)
			updated.Spec.Canary = ketchv1.CanarySpec{
				Steps:             args.steps,
				StepWeight:        args.stepWeight,
				StepTimeInteval:   args.stepTimeInterval,
				NextScheduledTime: &nextScheduledTime,
				CurrentStep:       1,
				Active:            true,
				Started:           &started,
			}

			// set initial weight for canary deployment to zero.
			// App controller will update the weight once all pods for canary will be on running state.
			deploymentSpec.RoutingSettings.Weight = 0

			// For a canary deployment, canary should be enabled by adding another deployment to the deployment list.
			updated.Spec.Deployments = append(updated.Spec.Deployments, deploymentSpec)
		} else {
			updated.Spec.Deployments = []ketchv1.AppDeploymentSpec{deploymentSpec}
		}

		updated.Spec.DeploymentsCount += 1

		return svc.Client.Update(ctx, &updated)
	})
	return &updated, err
}<|MERGE_RESOLUTION|>--- conflicted
+++ resolved
@@ -115,6 +115,13 @@
 		app = a
 
 		if cs.sourcePath != nil {
+			// processes exist in params (e.g. from yaml file); write Procfile locally
+			if cs.processes != nil {
+				err = chart.WriteProcfile(*cs.processes, path.Join(*cs.sourcePath, defaultProcFile))
+				if err != nil {
+					return err
+				}
+			}
 			if err := validateSourceDeploy(cs); err != nil {
 				return err
 			}
@@ -193,7 +200,6 @@
 
 	image, _ := params.getImage()
 	sourcePath, _ := params.getSourceDirectory()
-	sourceProcFilePath := path.Join(sourcePath, defaultProcFile)
 
 	if err := svc.Builder(
 		ctx,
@@ -219,7 +225,7 @@
 		return err
 	}
 
-	procfile, err := makeProcfile(nil, sourceProcFilePath)
+	procfile, err := chart.NewProcfile(path.Join(sourcePath, defaultProcFile))
 	if err != nil {
 		return err
 	}
@@ -308,25 +314,13 @@
 	return nil
 }
 
-<<<<<<< HEAD
-func makeProcfile(cfg *registryv1.ConfigFile, params *ChangeSet) (*chart.Procfile, error) {
-	// processes defined in spec yaml
-	if params.processes != nil {
-		return chart.ProcfileFromProcesses(*params.processes)
-	}
-	procFileName, err := params.getProcfileName()
-	if !isMissing(err) {
-		return chart.NewProcfile(procFileName)
-	}
-=======
 func makeProcfile(cfg *registryv1.ConfigFile, procFileName string) (*chart.Procfile, error) {
-	if procFileName != "" {
-		// validating of path handled by validateSourceDeploy function
-		return chart.NewProcfile(procFileName)
-	}
+	//if procFileName != "" {
+	//	// validating of path handled by validateSourceDeploy function
+	//	return chart.NewProcfile(procFileName)
+	//}
 
 	// no procfile (not building from source)
->>>>>>> 7b548035
 	cmds := append(cfg.Config.Entrypoint, cfg.Config.Cmd...)
 	if len(cmds) == 0 {
 		return nil, fmt.Errorf("can't use image, no entrypoint or commands")
