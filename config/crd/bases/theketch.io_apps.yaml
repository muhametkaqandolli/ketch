
---
apiVersion: apiextensions.k8s.io/v1
kind: CustomResourceDefinition
metadata:
  annotations:
    controller-gen.kubebuilder.io/version: v0.4.1
  creationTimestamp: null
  name: apps.theketch.io
spec:
  group: theketch.io
  names:
    kind: App
    listKind: AppList
    plural: apps
    singular: app
  scope: Cluster
  versions:
  - additionalPrinterColumns:
    - jsonPath: .spec.Framework
      name: Framework
      type: string
    - jsonPath: .spec.description
      name: Description
      type: string
    name: v1beta1
    schema:
      openAPIV3Schema:
        description: App is the Schema for the apps API.
        properties:
          apiVersion:
            description: 'APIVersion defines the versioned schema of this representation
              of an object. Servers should convert recognized schemas to the latest
              internal value, and may reject unrecognized values. More info: https://git.k8s.io/community/contributors/devel/sig-architecture/api-conventions.md#resources'
            type: string
          kind:
            description: 'Kind is a string value representing the REST resource this
              object represents. Servers may infer this from the endpoint the client
              submits requests to. Cannot be updated. In CamelCase. More info: https://git.k8s.io/community/contributors/devel/sig-architecture/api-conventions.md#types-kinds'
            type: string
          metadata:
            type: object
          spec:
            description: AppSpec defines the desired state of App.
            properties:
              buildPacks:
                description: BuildPacks is a list of build packs to use when building
                  from source.
                items:
                  type: string
                type: array
              builder:
                description: Builder is the name of the builder used to build source
                  code.
                type: string
              canary:
                description: Canary contains a configuration which will be required
                  for canary deployments.
                properties:
                  active:
                    description: Active shows if canary deployment is active for this
                      application.
                    type: boolean
                  currentStep:
                    description: CurrentStep is the count for current step for a canary
                      deployment.
                    maximum: 100
                    minimum: 0
                    type: integer
                  nextScheduledTime:
                    description: NextScheduledTime holds time of the next step.
                    format: date-time
                    type: string
                  started:
                    description: Started holds time when canary started
                    format: date-time
                    type: string
                  stepTimeInterval:
                    description: A Duration represents the elapsed time between two
                      instants as an int64 nanosecond count. The representation limits
                      the largest representable duration to approximately 290 years.
                    format: int64
                    type: integer
                  stepWeight:
                    maximum: 100
                    minimum: 0
                    type: integer
                  steps:
                    maximum: 100
                    minimum: 0
                    type: integer
                type: object
              deployments:
                description: Deployments is a list of running deployments.
                items:
                  properties:
                    exposedPorts:
                      items:
                        description: ExposedPort represents a port exposed by a docker
                          image. Native format is "port/PROTOCOL" string, we parse
                          it and keep it as ExposedPort.
                        properties:
                          port:
                            type: integer
                          protocol:
                            type: string
                        required:
                        - port
                        - protocol
                        type: object
                      type: array
                    image:
                      type: string
                    ketchYaml:
                      description: KetchYamlData describes certain aspects of the
                        application deployment being deployed.
                      properties:
                        healthcheck:
                          description: Healthcheck describes readiness and liveness
                            probes of the application deployment.
                          properties:
                            allowed_failures:
                              description: AllowedFailures specifies a number of allowed
                                failures before healthcheck considers the application
                                is unhealthy. The defaults is 0.
                              type: integer
                            force_restart:
                              description: ForceRestart determines whether a unit
                                should be restarted after allowedFailures encounters
                                consecutive healthcheck failures. Sets the liveness
                                probe in the Pod.
                              type: boolean
                            headers:
                              additionalProperties:
                                type: string
                              description: Headers defines optional additional header
                                names that can be used for the request. Header names
                                must be capitalized.
                              type: object
                            interval_seconds:
                              description: IntervalSeconds is an interval in seconds
                                between each active healthcheck call if use_in_router
                                is set to true. The default is 10 seconds.
                              type: integer
                            match:
                              description: Match is a regular expression to be matched
                                against the request body. If not set, the body won’t
                                be read and only the status code is checked. This
                                regular expression uses Go syntax and runs with a
                                matching \n (s flag).
                              type: string
                            method:
                              description: Method defines the method used to make
                                the http request. The default is GET.
                              type: string
                            path:
                              description: Path defines which path to call in the
                                application. This path is called for each unit. It
                                is the only mandatory field. If not set, the health
                                check is ignored.
                              minLength: 1
                              type: string
                            scheme:
                              description: Scheme defines which scheme to use. The
                                defaults is http.
                              type: string
                            timeout_seconds:
                              description: TimeoutSeconds is a timeout for each healthcheck
                                call in seconds. The default is 60 seconds.
                              type: integer
                            use_in_router:
                              description: If not set, only readiness probe will be
                                created.
                              type: boolean
                          required:
                          - path
                          type: object
                        hooks:
                          description: Hooks allow to run commands during different
                            stages of the application deployment.
                          properties:
                            build:
                              description: Build defines commands that are run as
                                part of the Dockerfile build
                              items:
                                type: string
                              type: array
                            restart:
                              description: Restart describes commands to run during
                                different stages of the application deployment.
                              properties:
                                after:
                                  description: Before contains commands that are executed
                                    after a unit is restarted. Commands listed in
                                    this hook run once per unit.
                                  items:
                                    type: string
                                  type: array
                                before:
                                  description: Before contains commands that are executed
                                    before a unit is restarted. Commands listed in
                                    this hook run once per unit.
                                  items:
                                    type: string
                                  type: array
                              type: object
                          type: object
                        kubernetes:
                          description: Kubernetes contains specific configurations
                            for Kubernetes.
                          properties:
                            processes:
                              additionalProperties:
                                description: KetchYamlKubernetesConfig contains specific
                                  configurations of a process.
                                properties:
                                  ports:
                                    items:
                                      description: KetchYamlKubernetesConfig contains
                                        configuration of an exposed port.
                                      properties:
                                        name:
                                          description: Name is a descriptive name
                                            for the port. This field is optional.
                                          type: string
                                        port:
                                          description: Port is the port that will
                                            be exposed on a Kubernetes service. If
                                            omitted, the target_port value is used.
                                          type: integer
                                        protocol:
                                          description: Protocol defines the port protocol.
                                            The accepted values are TCP and UDP.
                                          type: string
                                        target_port:
                                          description: TargetPort is the port that
                                            the process is listening on. If omitted,
                                            the port value is used.
                                          type: integer
                                      type: object
                                    type: array
                                type: object
                              description: Processes configure which ports are exposed
                                on each process of the application deployment.
                              type: object
<<<<<<< HEAD
                          type: object
                      type: object
                    labels:
                      items:
                        description: Label represents an environment variable present
                          in an application.
                        properties:
                          name:
                            description: Name of the label.
                            minLength: 1
                            type: string
                          value:
                            description: Value of the label.
                            type: string
                        required:
                        - name
                        - value
                        type: object
                      type: array
                    processes:
                      items:
                        description: ProcessSpec is a specification of the desired
                          behavior of a process.
                        properties:
                          cmd:
                            description: Commands executed on startup.
                            items:
                              type: string
                            type: array
                          env:
                            description: Env is a list of environment variables to
                              set in pods created for the process.
                            items:
                              description: Env represents an environment variable
                                present in an application.
=======
                            seccompProfile:
                              description: The seccomp options to use by this container.
                                If seccomp options are provided at both the pod &
                                container level, the container options override the
                                pod options.
                              properties:
                                localhostProfile:
                                  description: localhostProfile indicates a profile
                                    defined in a file on the node should be used.
                                    The profile must be preconfigured on the node
                                    to work. Must be a descending path, relative to
                                    the kubelet's configured seccomp profile location.
                                    Must only be set if type is "Localhost".
                                  type: string
                                type:
                                  description: "type indicates which kind of seccomp
                                    profile will be applied. Valid options are: \n
                                    Localhost - a profile defined in a file on the
                                    node should be used. RuntimeDefault - the container
                                    runtime default profile should be used. Unconfined
                                    - no profile should be applied."
                                  type: string
                              required:
                              - type
                              type: object
                            windowsOptions:
                              description: The Windows specific settings applied to
                                all containers. If unspecified, the options from the
                                PodSecurityContext will be used. If set in both SecurityContext
                                and PodSecurityContext, the value specified in SecurityContext
                                takes precedence.
>>>>>>> 29be584b
                              properties:
                                name:
                                  description: Name of the environment variable. Must
                                    be a C_IDENTIFIER.
                                  minLength: 1
                                  type: string
                                value:
                                  description: Value of the environment variable.
                                  type: string
                              required:
                              - name
                              - value
                              type: object
                            type: array
                          name:
                            description: Name of the process.
                            minLength: 1
                            type: string
                          securityContext:
                            description: Security options the process should run with.
                            properties:
                              allowPrivilegeEscalation:
                                description: 'AllowPrivilegeEscalation controls whether
                                  a process can gain more privileges than its parent
                                  process. This bool directly controls if the no_new_privs
                                  flag will be set on the container process. AllowPrivilegeEscalation
                                  is true always when the container is: 1) run as
                                  Privileged 2) has CAP_SYS_ADMIN'
                                type: boolean
                              capabilities:
                                description: The capabilities to add/drop when running
                                  containers. Defaults to the default set of capabilities
                                  granted by the container runtime.
                                properties:
                                  add:
                                    description: Added capabilities
                                    items:
                                      description: Capability represent POSIX capabilities
                                        type
                                      type: string
                                    type: array
                                  drop:
                                    description: Removed capabilities
                                    items:
                                      description: Capability represent POSIX capabilities
                                        type
                                      type: string
                                    type: array
                                type: object
                              privileged:
                                description: Run container in privileged mode. Processes
                                  in privileged containers are essentially equivalent
                                  to root on the host. Defaults to false.
                                type: boolean
                              procMount:
                                description: procMount denotes the type of proc mount
                                  to use for the containers. The default is DefaultProcMount
                                  which uses the container runtime defaults for readonly
                                  paths and masked paths. This requires the ProcMountType
                                  feature flag to be enabled.
                                type: string
                              readOnlyRootFilesystem:
                                description: Whether this container has a read-only
                                  root filesystem. Default is false.
                                type: boolean
                              runAsGroup:
                                description: The GID to run the entrypoint of the
                                  container process. Uses runtime default if unset.
                                  May also be set in PodSecurityContext.  If set in
                                  both SecurityContext and PodSecurityContext, the
                                  value specified in SecurityContext takes precedence.
                                format: int64
                                type: integer
                              runAsNonRoot:
                                description: Indicates that the container must run
                                  as a non-root user. If true, the Kubelet will validate
                                  the image at runtime to ensure that it does not
                                  run as UID 0 (root) and fail to start the container
                                  if it does. If unset or false, no such validation
                                  will be performed. May also be set in PodSecurityContext.  If
                                  set in both SecurityContext and PodSecurityContext,
                                  the value specified in SecurityContext takes precedence.
                                type: boolean
                              runAsUser:
                                description: The UID to run the entrypoint of the
                                  container process. Defaults to user specified in
                                  image metadata if unspecified. May also be set in
                                  PodSecurityContext.  If set in both SecurityContext
                                  and PodSecurityContext, the value specified in SecurityContext
                                  takes precedence.
                                format: int64
                                type: integer
                              seLinuxOptions:
                                description: The SELinux context to be applied to
                                  the container. If unspecified, the container runtime
                                  will allocate a random SELinux context for each
                                  container.  May also be set in PodSecurityContext.  If
                                  set in both SecurityContext and PodSecurityContext,
                                  the value specified in SecurityContext takes precedence.
                                properties:
                                  level:
                                    description: Level is SELinux level label that
                                      applies to the container.
                                    type: string
                                  role:
                                    description: Role is a SELinux role label that
                                      applies to the container.
                                    type: string
                                  type:
                                    description: Type is a SELinux type label that
                                      applies to the container.
                                    type: string
                                  user:
                                    description: User is a SELinux user label that
                                      applies to the container.
                                    type: string
                                type: object
                              windowsOptions:
                                description: The Windows specific settings applied
                                  to all containers. If unspecified, the options from
                                  the PodSecurityContext will be used. If set in both
                                  SecurityContext and PodSecurityContext, the value
                                  specified in SecurityContext takes precedence.
                                properties:
                                  gmsaCredentialSpec:
                                    description: GMSACredentialSpec is where the GMSA
                                      admission webhook (https://github.com/kubernetes-sigs/windows-gmsa)
                                      inlines the contents of the GMSA credential
                                      spec named by the GMSACredentialSpecName field.
                                    type: string
                                  gmsaCredentialSpecName:
                                    description: GMSACredentialSpecName is the name
                                      of the GMSA credential spec to use.
                                    type: string
                                  runAsUserName:
                                    description: The UserName in Windows to run the
                                      entrypoint of the container process. Defaults
                                      to the user specified in image metadata if unspecified.
                                      May also be set in PodSecurityContext. If set
                                      in both SecurityContext and PodSecurityContext,
                                      the value specified in SecurityContext takes
                                      precedence.
                                    type: string
                                type: object
                            type: object
                          units:
                            description: Units is a number of replicas of the process.
                            type: integer
                        required:
                        - cmd
                        - name
                        type: object
                      type: array
                    routingSettings:
                      description: RoutingSettings contains a weight of the current
                        deployment used to route incoming traffic. If an application
                        has two deployments with corresponding weights of 30 and 70,
                        then 3 of 10 incoming requests will be sent to the first deployment
                        (approximately).
                      properties:
                        weight:
                          type: integer
                      required:
                      - weight
                      type: object
                    version:
                      type: integer
                  required:
                  - image
                  - version
                  type: object
                type: array
              deploymentsCount:
                description: DeploymentsCount is incremented every time a new deployment
                  is added to Deployments and used as a version for new deployments.
                type: integer
              description:
                maxLength: 140
                type: string
              dockerRegistry:
                description: DockerRegistry contains docker registry configuration
                  of the application.
                properties:
                  secretName:
                    description: SecretName is added to the "imagePullSecrets" list
                      of each application pod.
                    type: string
                type: object
              env:
                description: List of environment variables of the application.
                items:
                  description: Env represents an environment variable present in an
                    application.
                  properties:
                    name:
                      description: Name of the environment variable. Must be a C_IDENTIFIER.
                      minLength: 1
                      type: string
                    value:
                      description: Value of the environment variable.
                      type: string
                  required:
                  - name
                  - value
                  type: object
                type: array
              framework:
                description: Framework is a name of a Framework used to run the application.
                minLength: 1
                type: string
              ingress:
                description: Ingress contains configuration of entrypoints to access
                  the application.
                properties:
                  cnames:
                    description: Cnames is a list of additional cnames.
                    items:
                      type: string
                    type: array
                  generateDefaultCname:
                    description: GenerateDefaultCname if set the application will
                      have a default cname <app-name>.<ServiceEndpoint>.shipa.cloud.
                    type: boolean
                required:
                - generateDefaultCname
                type: object
              version:
                type: string
            required:
            - deployments
            - framework
            - ingress
            type: object
          status:
            description: AppStatus represents information about the status of an application.
            properties:
              conditions:
                description: Conditions of App resource.
                items:
                  description: Condition contains details for the current condition
                    of this app.
                  properties:
                    lastTransitionTime:
                      description: LastTransitionTime is the timestamp corresponding
                        to the last status.
                      format: date-time
                      type: string
                    message:
                      description: A human readable message indicating details about
                        why the application is in this condition.
                      type: string
                    status:
                      description: Status of the condition.
                      type: string
                    type:
                      description: Type of the condition.
                      type: string
                  required:
                  - status
                  - type
                  type: object
                type: array
              framework:
                description: 'ObjectReference contains enough information to let you
                  inspect or modify the referred object. --- New uses of this type
                  are discouraged because of difficulty describing its usage when
                  embedded in APIs.  1. Ignored fields.  It includes many fields which
                  are not generally honored.  For instance, ResourceVersion and FieldPath
                  are both very rarely valid in actual usage.  2. Invalid usage help.  It
                  is impossible to add specific help for individual usage.  In most
                  embedded usages, there are particular     restrictions like, "must
                  refer only to types A and B" or "UID not honored" or "name must
                  be restricted".     Those cannot be well described when embedded.  3.
                  Inconsistent validation.  Because the usages are different, the
                  validation rules are different by usage, which makes it hard for
                  users to predict what will happen.  4. The fields are both imprecise
                  and overly precise.  Kind is not a precise mapping to a URL. This
                  can produce ambiguity     during interpretation and require a REST
                  mapping.  In most cases, the dependency is on the group,resource
                  tuple     and the version of the actual struct is irrelevant.  5.
                  We cannot easily change it.  Because this type is embedded in many
                  locations, updates to this type     will affect numerous schemas.  Don''t
                  make new APIs embed an underspecified API type they do not control.
                  Instead of using this type, create a locally provided and used type
                  that is well-focused on your reference. For example, ServiceReferences
                  for admission registration: https://github.com/kubernetes/api/blob/release-1.17/admissionregistration/v1/types.go#L533
                  .'
                properties:
                  apiVersion:
                    description: API version of the referent.
                    type: string
                  fieldPath:
                    description: 'If referring to a piece of an object instead of
                      an entire object, this string should contain a valid JSON/Go
                      field access statement, such as desiredState.manifest.containers[2].
                      For example, if the object reference is to a container within
                      a pod, this would take on a value like: "spec.containers{name}"
                      (where "name" refers to the name of the container that triggered
                      the event) or if no container name is specified "spec.containers[2]"
                      (container with index 2 in this pod). This syntax is chosen
                      only to have some well-defined way of referencing a part of
                      an object. TODO: this design is not final and this field is
                      subject to change in the future.'
                    type: string
                  kind:
                    description: 'Kind of the referent. More info: https://git.k8s.io/community/contributors/devel/sig-architecture/api-conventions.md#types-kinds'
                    type: string
                  name:
                    description: 'Name of the referent. More info: https://kubernetes.io/docs/concepts/overview/working-with-objects/names/#names'
                    type: string
                  namespace:
                    description: 'Namespace of the referent. More info: https://kubernetes.io/docs/concepts/overview/working-with-objects/namespaces/'
                    type: string
                  resourceVersion:
                    description: 'Specific resourceVersion to which this reference
                      is made, if any. More info: https://git.k8s.io/community/contributors/devel/sig-architecture/api-conventions.md#concurrency-control-and-consistency'
                    type: string
                  uid:
                    description: 'UID of the referent. More info: https://kubernetes.io/docs/concepts/overview/working-with-objects/names/#uids'
                    type: string
                type: object
            type: object
        type: object
    served: true
    storage: true
    subresources:
      status: {}
status:
  acceptedNames:
    kind: ""
    plural: ""
  conditions: []
  storedVersions: []<|MERGE_RESOLUTION|>--- conflicted
+++ resolved
@@ -243,7 +243,6 @@
                               description: Processes configure which ports are exposed
                                 on each process of the application deployment.
                               type: object
-<<<<<<< HEAD
                           type: object
                       type: object
                     labels:
@@ -279,39 +278,6 @@
                             items:
                               description: Env represents an environment variable
                                 present in an application.
-=======
-                            seccompProfile:
-                              description: The seccomp options to use by this container.
-                                If seccomp options are provided at both the pod &
-                                container level, the container options override the
-                                pod options.
-                              properties:
-                                localhostProfile:
-                                  description: localhostProfile indicates a profile
-                                    defined in a file on the node should be used.
-                                    The profile must be preconfigured on the node
-                                    to work. Must be a descending path, relative to
-                                    the kubelet's configured seccomp profile location.
-                                    Must only be set if type is "Localhost".
-                                  type: string
-                                type:
-                                  description: "type indicates which kind of seccomp
-                                    profile will be applied. Valid options are: \n
-                                    Localhost - a profile defined in a file on the
-                                    node should be used. RuntimeDefault - the container
-                                    runtime default profile should be used. Unconfined
-                                    - no profile should be applied."
-                                  type: string
-                              required:
-                              - type
-                              type: object
-                            windowsOptions:
-                              description: The Windows specific settings applied to
-                                all containers. If unspecified, the options from the
-                                PodSecurityContext will be used. If set in both SecurityContext
-                                and PodSecurityContext, the value specified in SecurityContext
-                                takes precedence.
->>>>>>> 29be584b
                               properties:
                                 name:
                                   description: Name of the environment variable. Must
@@ -429,6 +395,31 @@
                                       applies to the container.
                                     type: string
                                 type: object
+                              seccompProfile:
+                                description: The seccomp options to use by this container.
+                                  If seccomp options are provided at both the pod
+                                  & container level, the container options override
+                                  the pod options.
+                                properties:
+                                  localhostProfile:
+                                    description: localhostProfile indicates a profile
+                                      defined in a file on the node should be used.
+                                      The profile must be preconfigured on the node
+                                      to work. Must be a descending path, relative
+                                      to the kubelet's configured seccomp profile
+                                      location. Must only be set if type is "Localhost".
+                                    type: string
+                                  type:
+                                    description: "type indicates which kind of seccomp
+                                      profile will be applied. Valid options are:
+                                      \n Localhost - a profile defined in a file on
+                                      the node should be used. RuntimeDefault - the
+                                      container runtime default profile should be
+                                      used. Unconfined - no profile should be applied."
+                                    type: string
+                                required:
+                                - type
+                                type: object
                               windowsOptions:
                                 description: The Windows specific settings applied
                                   to all containers. If unspecified, the options from
