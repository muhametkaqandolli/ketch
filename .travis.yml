stages:
  - test
  - build
  - integration

sudo: required

jobs:
  include:
    - stage: test
      language: go
      go: "1.16"
      script:
        - make install-kubebuilder KUBEBUILDER_INSTALL_DIR=/tmp/kubebuilder
        - export TEST_ASSET_KUBECTL=/tmp/kubebuilder/bin/kubectl
        - export TEST_ASSET_KUBE_APISERVER=/tmp/kubebuilder/bin/kube-apiserver
        - export TEST_ASSET_ETCD=/tmp/kubebuilder/bin/etcd
        - make test

    - stage: build
      if: type == pull_request
      branches:
        except:
          - master
      language: bash
      sudo: required
      script:
        - echo "$DOCKER_PASSWORD" | docker login --username "$DOCKER_USERNAME" --password-stdin
        - docker build -t shipasoftware/ketch:$TRAVIS_COMMIT .
        - docker push shipasoftware/ketch:$TRAVIS_COMMIT

    - stage: cli_test
      sudo: required
      language: go
      go: 1.16.x
      services:
        - docker
      provider: script
      env:
        - KETCH_EXECUTABLE_PATH="$TRAVIS_BUILD_DIR/bin/ketch"
      script:
        - bash cli_tests/install_kubectl.sh
        - bash cli_tests/install_minikube.sh
        - bash cli_tests/install_bats.sh
        - bash cli_tests/install_ketch.sh
<<<<<<< HEAD
        - KETCH_EXECUTABLE_PATH="$TRAVIS_BUILD_DIR/bin/ketch" go test ./cli_tests/... -tags integration
=======
        - bats cli_tests/app.sh
        - bats cli_tests/job.sh
>>>>>>> 022d37ac
<|MERGE_RESOLUTION|>--- conflicted
+++ resolved
@@ -36,16 +36,10 @@
       services:
         - docker
       provider: script
-      env:
-        - KETCH_EXECUTABLE_PATH="$TRAVIS_BUILD_DIR/bin/ketch"
       script:
         - bash cli_tests/install_kubectl.sh
         - bash cli_tests/install_minikube.sh
         - bash cli_tests/install_bats.sh
         - bash cli_tests/install_ketch.sh
-<<<<<<< HEAD
-        - KETCH_EXECUTABLE_PATH="$TRAVIS_BUILD_DIR/bin/ketch" go test ./cli_tests/... -tags integration
-=======
         - bats cli_tests/app.sh
-        - bats cli_tests/job.sh
->>>>>>> 022d37ac
+        - bats cli_tests/job.sh