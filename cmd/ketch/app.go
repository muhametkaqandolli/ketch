--- conflicted
+++ resolved
@@ -24,11 +24,7 @@
 		},
 	}
 
-<<<<<<< HEAD
-	params := &deploy.Params{
-=======
 	params := &deploy.Services{
->>>>>>> 7979dd6d
 		Client:         cfg.Client(),
 		KubeClient:     cfg.KubernetesClient(),
 		Builder:        build.GetSourceHandler(docker),
@@ -37,11 +33,7 @@
 		Writer:         out,
 	}
 
-<<<<<<< HEAD
-	cmd.AddCommand(deploy.NewCommand(params))
-=======
 	cmd.AddCommand(newAppDeployCmd(params))
->>>>>>> 7979dd6d
 	cmd.AddCommand(newAppListCmd(cfg, out))
 	cmd.AddCommand(newAppLogCmd(cfg, out, appLog))
 	cmd.AddCommand(newAppRemoveCmd(cfg, out, appRemove))
